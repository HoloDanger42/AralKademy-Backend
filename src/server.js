--- conflicted
+++ resolved
@@ -24,16 +24,11 @@
 // Token cleanup
 import { scheduleTokenCleanup } from './utils/tokenCleanup.js'
 
-<<<<<<< HEAD
 // Enrollment
 import { enrollmentRouter } from './routes/enrollments.js'
-=======
-//Group
+
+// Group
 import { groupsRouter } from './routes/groups.js';
-
-
-dotenv.config()
->>>>>>> 8e6c4a97
 
 const app = express()
 
@@ -131,17 +126,11 @@
 
 //IMPORTANT* always put /api/ before the route
 app.use('/api/users', usersRouter)
-<<<<<<< HEAD
 app.use('/api/courses', coursesRouter)
 app.use('/api/enrollment', enrollmentRouter)
 app.use('/api/auth', authRouter)
-=======
-app.use('/api/courses', courseRouter);
-
 app.use('/api/enrollment', enrollmentRouter); 
->>>>>>> 8e6c4a97
-
-app.use('/api/groups', groupsRouter); // Add this line!
+app.use('/api/groups', groupsRouter);
 
 
 
