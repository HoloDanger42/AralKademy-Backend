--- conflicted
+++ resolved
@@ -24,10 +24,7 @@
 User.hasMany(Announcement, { foreignKey: 'user_id', as: 'announcements' })
 Announcement.belongsTo(User, { foreignKey: 'user_id', as: 'user' })
 
-<<<<<<< HEAD
-=======
-
->>>>>>> 1d610040
+
 Course.hasMany(Announcement, { foreignKey: 'course_id', as: 'announcements', onDelete: 'CASCADE' })
 Announcement.belongsTo(Course, { foreignKey: 'course_id', as: 'course' })
 
