--- conflicted
+++ resolved
@@ -9,15 +9,12 @@
   Group,
   School,
   Module,
-<<<<<<< HEAD
+  Content,
   Assessment,
   Question,
   QuestionOption,
   Submission,
   AnswerResponse,
-=======
-  Content
->>>>>>> f91940d6
 } from './index.js'
 
 // User associations
@@ -115,13 +112,11 @@
 
 // Module associations
 Module.belongsTo(Course, { foreignKey: 'course_id', as: 'course' })
-Module.hasMany(Content, { foreignKey: 'module_id', as: 'contents'})
-
-//Content associations
-Content.belongsTo(Module, { foreignKey: 'module_id', as: 'module'})
-
-
-<<<<<<< HEAD
+Module.hasMany(Content, { foreignKey: 'module_id', as: 'contents' })
+
+// Content associations
+Content.belongsTo(Module, { foreignKey: 'module_id', as: 'module' })
+
 // Assessment associations
 Course.hasMany(Assessment, {
   foreignKey: 'course_id',
@@ -200,7 +195,16 @@
   as: 'selected_option',
 })
 
-export { User, Teacher, Admin, StudentTeacher, Learner, Enrollment, Course, Group, School, Module }
-=======
-export { User, Teacher, Admin, StudentTeacher, Learner, Enrollment, Course, Group, School, Module, Content }
->>>>>>> f91940d6
+export {
+  User,
+  Teacher,
+  Admin,
+  StudentTeacher,
+  Learner,
+  Enrollment,
+  Course,
+  Group,
+  School,
+  Module,
+  Content,
+}