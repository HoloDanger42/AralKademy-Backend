--- conflicted
+++ resolved
@@ -60,13 +60,4 @@
   }
 )
 
-<<<<<<< HEAD
-=======
-Learner.associate = (models) => {
-  Learner.belongsTo(models.User, { foreignKey: 'user_id', as: 'user' })
-  Learner.belongsTo(models.Group, { foreignKey: 'learner_group_id', as: 'group' })
-  Learner.belongsTo(models.Enrollment, { foreignKey: 'enrollment_id', as: 'enrollment'})
-}
-
->>>>>>> 445f3822
 export { Learner }