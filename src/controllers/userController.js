--- conflicted
+++ resolved
@@ -1,17 +1,8 @@
-<<<<<<< HEAD
-// userController.js
-import { log } from '../utils/logger.js';
-import fetch from 'node-fetch';
-import dotenv from 'dotenv';
-dotenv.config();
-//---
-=======
 import { log } from '../utils/logger.js'
 import fetch from 'node-fetch'
 import dotenv from 'dotenv'
 dotenv.config()
 
->>>>>>> 399b62cf
 import UserService from '../services/userService.js'
 import {
   User,
@@ -59,13 +50,6 @@
 // Login function
 const login = async (req, res) => {
   try {
-<<<<<<< HEAD
-      const { email, password, captchaResponse } = req.body;
-
-      if (!captchaResponse) {
-          return res.status(400).json({ message: 'CAPTCHA response is required' });
-      }
-=======
     const { email, password, captchaResponse } = req.body // Get captchaResponse
 
     // --- reCAPTCHA Verification (BEFORE calling the service) ---
@@ -73,21 +57,10 @@
       log.warn(`Login attempt failed: Missing CAPTCHA response for ${email || 'unknown user'}`)
       return res.status(400).json({ message: 'CAPTCHA response is required' })
     }
->>>>>>> 399b62cf
 
     const verifyData = await verifyCaptcha(captchaResponse)
     console.log('reCAPTCHA Verification Data:', verifyData)
 
-<<<<<<< HEAD
-      console.log("reCAPTCHA Verification Data:", verifyData);
-
-      if (!verifyData.success) {
-          console.error("reCAPTCHA verification failed:", verifyData);
-          return res.status(400).json({ message: 'CAPTCHA verification failed' });
-      }
-
-      const { user, token } = await userService.loginUser(email, password);
-=======
     if (!verifyData.success) {
       log.warn(`Login attempt failed: CAPTCHA verification failed for ${email || 'unknown user'}`, {
         error: verifyData['error-codes'] || 'No specific error codes provided',
@@ -121,7 +94,6 @@
       )
       return res.status(401).json({ message: 'Invalid credentials' })
     }
->>>>>>> 399b62cf
 
     log.error(`Authentication failed with error: ${error.message}`)
     return res.status(500).json({ message: 'Authentication failed' })
@@ -216,7 +188,6 @@
   }
 }
 
-<<<<<<< HEAD
 const deleteUser = async (req, res) => {
     try {
         const { id } = req.params;
@@ -237,8 +208,6 @@
     }
 };
 
-export { login, createUser, getAllUsers, getUserById, deleteUser }; 
-=======
 const logoutUser = async (req, res) => {
   try {
     const token = req.headers.authorization?.split(' ')[1]
@@ -308,5 +277,4 @@
   }
 }
 
-export { login, logoutUser, createUser, getAllUsers, getUserById, forgotPassword, verifyResetCode, resetPassword }
->>>>>>> 399b62cf
+export { login, logoutUser, createUser, getAllUsers, getUserById, forgotPassword, verifyResetCode, resetPassword, deleteUser }