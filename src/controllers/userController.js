import { log } from '../utils/logger.js'
import { handleControllerError } from '../utils/errorHandler.js'
import dotenv from 'dotenv'
dotenv.config()

import UserService from '../services/userService.js'
import {
  User,
  Teacher,
  Admin,
  StudentTeacher,
  Learner,
  Enrollment,
  Course,
  Group,
  School,
  Blacklist,
} from '../models/index.js'

const userService = new UserService(
  User,
  Teacher,
  Admin,
  StudentTeacher,
  Learner,
  Enrollment,
  Course,
  Group,
  School,
  Blacklist
)

/**
 * Creates a new user.
 * @param {Object} req - The request object containing user details.
 * @param {Object} res - The response object.
 */
const createUser = async (req, res) => {
  console.log('Create user request:', req.body)
  try {
    const {
      email,
      password,
      first_name,
      last_name,
      birth_date,
      contact_no,
      school_id,
      role,
      middle_initial,
    } = req.body

    const user = await userService.createUser(
      email,
      password,
      first_name,
      last_name,
      birth_date,
      contact_no,
      school_id,
      role,
      middle_initial
    )

    res.status(201).json({
      message: 'User created successfully',
      user,
    })
    log.info(`User ${email} created successfully`)
  } catch (error) {
    return handleControllerError(
      error,
      res,
      `Create user for ${req.body.email || 'unknown user'}`,
      'Failed to create user'
    )
  }
}

/**
 * Retrieves all users.
 * @param {Object} _req - The request object (not used).
 * @param {Object} res - The response object.
 */
const getAllUsers = async (_req, res) => {
  try {
    const users = await userService.getAllUsers()
    const usersWithoutPassword = users.rows.map((user) => {
      const { password, ...userWithoutPassword } = user.get({
        plain: true,
      })
      return userWithoutPassword
    })

    res.status(200).json({
      count: users.count,
      users: usersWithoutPassword,
    })
    log.info('Retrieved all users')
  } catch (error) {
    return handleControllerError(error, res, 'Get all users', 'Failed to retrieve users')
  }
}

/**
 * Retrieves a user by ID.
 * @param {Object} req - The request object containing the user ID in req.params.
 * @param {Object} res - The response object.
 */
const getUserById = async (req, res) => {
  try {
    const { id } = req.params
    const user = await userService.getUserById(id)
    res.status(200).json(user)
    log.info(`Retrieved user with ID ${id}`)
  } catch (error) {
    return handleControllerError(
      error,
      res,
      `Get user by ID ${req.params.id}`,
      'Failed to retrieve user'
    )
  }
}

/**
 * Deletes a user from the system by their ID
 * @async
 * @param {Object} req - Express request object
 * @param {Object} req.params - Request parameters
 * @param {string} req.params.id - User ID to delete
 * @param {Object} res - Express response object
 * @returns {Promise<void>} - Returns a promise that resolves when user is deleted
 * @throws {Error} - Throws 404 if user not found or 500 for server errors
 */
const deleteUser = async (req, res) => {
  try {
    const { id } = req.params
    const success = await userService.deleteUser(id)

    if (success) {
      res.status(200).json({ message: 'User deleted successfully' })
      log.info(`User with ID ${id} deleted`)
    } else {
      res.status(404).json({ message: 'User not found' })
    }
  } catch (error) {
    return handleControllerError(
      error,
      res,
      `Delete user ${req.params.id}`,
      'Failed to delete user'
    )
  }
}

/**
 * Handles forgot password requests.
 * @param {Object} req - The request object containing the user's email.
 * @param {Object} res - The response object.
 */
const forgotPassword = async (req, res) => {
  try {
    const { email } = req.body
    await userService.forgotPassword(email)
    res.status(200).json({ message: 'Password reset email sent successfully' })
    log.info(`Password reset email sent to ${email}`)
  } catch (error) {
    return handleControllerError(
      error,
      res,
      `Forgot password for ${req.body.email || 'unknown email'}`,
      'Failed to send password reset email'
    )
  }
}

/**
 * Verifies the password reset code.
 * @param {Object} req - The request object containing the user's email and reset code.
 * @param {Object} res - The response object.
 */
const verifyResetCode = async (req, res) => {
  try {
    const { email, code } = req.body
    await userService.verifyResetCode(email, code)
    res.status(200).json({ message: 'Code confirmed successfully' })
    log.info(`Code confirmed for ${email}`)
  } catch (error) {
    return handleControllerError(
      error,
      res,
      `Verify reset code for ${req.body.email || 'unknown email'}`,
      'Failed to confirm code'
    )
  }
}

/**
 * Resets the user's password.
 * @param {Object} req - The request object containing the user's email and new password.
 * @param {Object} res - The response object.
 */
const resetPassword = async (req, res) => {
  try {
    const { email, password } = req.body
    await userService.resetPassword(email, password)
    res.status(200).json({ message: 'Password reset successfully' })
    log.info(`Password reset for ${email}`)
  } catch (error) {
    return handleControllerError(
      error,
      res,
      `Reset password for ${req.body.email || 'unknown email'}`,
      'Failed to reset password'
    )
  }
}

/**
<<<<<<< HEAD
 * Retrieves all learners who are not currently assigned to any group.
 * @param {Object} req - The request object.
 * @param {Object} res - The response object.
 */
const getAvailableLearners = async (req, res) => {
  try {
    const learners = await userService.getAvailableLearners()
    res.status(200).json(learners)
    log.info('Retrieved available learners')
  } catch (error) {
    return handleControllerError(error, res, 'Get available learners', 'Failed to retrieve learners')
  }
}

/**
 * Retrieves all student teachers who are not currently assigned to any group.
 * @param {Object} req - The request object.
 * @param {Object} res - The response object.
 */
const getAvailableStudentTeachers = async (req, res) => {
  try {
    const studentTeachers = await userService.getAvailableStudentTeachers()
    res.status(200).json(studentTeachers)
    log.info('Retrieved available student teachers')
=======
 * Updates a user.
 * @param {Object} req - The request object containing user ID and updated details.
 * @param {Object} res - The response object.
 */
const updateUser = async (req, res) => {
  try {
    const { id } = req.params
    const userData = req.body

    // Prevent setting admin role through this endpoint
    if (userData.role === 'admin') {
      return res.status(400).json({
        error: {
          code: 'VALIDATION_ERROR',
          message: 'Cannot set admin role through this endpoint',
        },
      })
    }

    // Validate role if provided
    if (userData.role && !['teacher', 'learner', 'student_teacher'].includes(userData.role)) {
      return res.status(400).json({
        error: {
          code: 'VALIDATION_ERROR',
          message: 'Invalid role. Allowed roles are: teacher, student teacher, learner',
        },
      })
    }

    const updatedUser = await userService.updateUser(id, userData)

    res.status(200).json({
      message: 'User updated successfully',
      user: updatedUser,
    })

    log.info(`User with ID ${id} updated successfully`)
>>>>>>> 75948056
  } catch (error) {
    return handleControllerError(
      error,
      res,
<<<<<<< HEAD
      'Get available student teachers',
      'Failed to retrieve student teachers'
=======
      `Update user ${req.params.id}`,
      'Failed to update user'
>>>>>>> 75948056
    )
  }
}

export {
  createUser,
  getAllUsers,
  getUserById,
  forgotPassword,
  verifyResetCode,
  resetPassword,
  deleteUser,
<<<<<<< HEAD
  getAvailableLearners,
  getAvailableStudentTeachers,
=======
  updateUser,
>>>>>>> 75948056
}<|MERGE_RESOLUTION|>--- conflicted
+++ resolved
@@ -218,7 +218,6 @@
 }
 
 /**
-<<<<<<< HEAD
  * Retrieves all learners who are not currently assigned to any group.
  * @param {Object} req - The request object.
  * @param {Object} res - The response object.
@@ -243,8 +242,13 @@
     const studentTeachers = await userService.getAvailableStudentTeachers()
     res.status(200).json(studentTeachers)
     log.info('Retrieved available student teachers')
-=======
- * Updates a user.
+  } catch (error) {
+    return handleControllerError(error, res, 'Get available student teachers', 'Failed to retrieve student teachers')
+  }
+}
+
+/** 
+ Updates a user.
  * @param {Object} req - The request object containing user ID and updated details.
  * @param {Object} res - The response object.
  */
@@ -281,19 +285,8 @@
     })
 
     log.info(`User with ID ${id} updated successfully`)
->>>>>>> 75948056
-  } catch (error) {
-    return handleControllerError(
-      error,
-      res,
-<<<<<<< HEAD
-      'Get available student teachers',
-      'Failed to retrieve student teachers'
-=======
-      `Update user ${req.params.id}`,
-      'Failed to update user'
->>>>>>> 75948056
-    )
+  } catch (error) {
+    return handleControllerError(error, res, 'Update user ${req.params.id}', 'Failed to update user')
   }
 }
 
@@ -305,10 +298,7 @@
   verifyResetCode,
   resetPassword,
   deleteUser,
-<<<<<<< HEAD
   getAvailableLearners,
   getAvailableStudentTeachers,
-=======
   updateUser,
->>>>>>> 75948056
 }