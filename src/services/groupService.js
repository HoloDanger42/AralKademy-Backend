import { log } from '../utils/logger.js'

/**
 * @class GroupService
 * @description Service class for managing educational group operations including creation, assignment of members, and retrieval
 *
 * @property {Object} GroupModel - The database model for groups
 * @property {Object} StudentTeacherModel - The database model for student-teacher relationships
 * @property {Object} LearnerModel - The database model for learners
 *
 * @example
 * const groupService = new GroupService(GroupModel, StudentTeacherModel, LearnerModel);
 *
 * // Create a new group
 * const group = await groupService.createGroup('group123', 'Math Class', 'academic');
 *
 * // Assign teachers or student teachers to the group
 * await groupService.assignStudentTeacherMembers('group123', ['teacher1', 'teacher2']);
 *
 * // Assign learners to the group
 * await groupService.assignLearnerMembers(['student1', 'student2'], 'group123');
 *
 * // Get all groups of a specific type
 * const academicGroups = await groupService.getAllGroups({ group_type: 'academic' });
 *
 * // Get a specific group by ID
 * const specificGroup = await groupService.getGroupById('group123');
 */
class GroupService {
  /**
   * @class GroupService
   * @description Service class for handling group-related operations
   * @param {Object} GroupModel - The model for groups
   * @param {Object} StudentTeacherModel - The model for student-teacher relationships
   * @param {Object} LearnerModel - The model for learners
   * @param {Object} UserModel - The model for users
   */
  constructor(GroupModel, StudentTeacherModel, LearnerModel, UserModel) {
    this.GroupModel = GroupModel
    this.StudentTeacherModel = StudentTeacherModel
    this.LearnerModel = LearnerModel
    this.UserModel = UserModel
  }

  /**
   * Creates a new group in the system
   *
   * @async
   * @param {string} groupId - The unique identifier for the group
   * @param {string} name - The name of the group
   * @param {string} groupType - The type of the group
   * @returns {Promise<object>} The created group object
   * @throws {Error} If any required fields are missing or if group creation fails
   */
  async createGroup(name, groupType, groupId = null) {
    if (!name || !groupType) {
      throw new Error('All fields are required')
    }

    try {
      const createData = {
        name,
        group_type: groupType,
      }

      if (groupId) {
        createData.group_id = groupId
      }

      return await this.GroupModel.create(createData)
    } catch (error) {
      if (error.message === 'All fields are required') {
        throw error
      }
      throw new Error('Failed to create group')
    }
  }

  /**
   * Assigns student-teacher members to a specific group.
   *
   * @param {string|number} groupId - The ID of the group to assign members to.
   * @param {Array<string|number>} userIds - An array of user IDs to be assigned to the group.
   * @returns {Promise<Array>} A promise that resolves to an array of the updated student-teacher records.
   * @throws {Error} Throws an error if any required fields are missing or if the assignment process fails.
   */
  async assignStudentTeacherMembers(groupId, userIds) {
    if (!groupId || !userIds) {
      throw new Error('All fields are required')
    }

    try {
      const studentTeachers = await this.StudentTeacherModel.findAll({
        where: { user_id: userIds },
      })

      if (studentTeachers.length !== userIds.length) {
        throw new Error('All must be existing student teachers')
      }

      for (const studentTeacher of studentTeachers) {
        studentTeacher.group_id = groupId
        await studentTeacher.save()
      }

      return studentTeachers
    } catch (error) {
      if (error.message === 'All fields are required') {
        throw error
      }
      if (error.message === 'All must be existing student teachers') {
        throw error
      }
      throw new Error('Failed to assign student teacher members')
    }
  }

  /**
   * Assigns multiple learners to a specific group
   * @param {Array<number|string>} userIds - Array of user IDs to assign to the group
   * @param {number|string} groupId - ID of the group to which the learners will be assigned
   * @returns {Promise<Array>} Promise resolving to an array of updated learner objects
   * @throws {Error} If any required fields are missing or if the assignment process fails
   */
  async assignLearnerMembers(groupId, userIds) {
    if (!groupId || !userIds) {
      throw new Error('All fields are required')
    }
  
    try {
      const learners = await this.LearnerModel.findAll({ where: { user_id: userIds }, })

      if (learners.length !== userIds.length) {
        throw new Error('All must be existing learners')
      }

      for (const learner of learners) {
        learner.group_id = groupId
        await learner.save()
      }
  
      return learners
    } catch (error) {
      if (error.message === 'All fields are required') {
        throw error
      }
      if (error.message === 'All must be existing learners') {
        throw error
      }
      throw new Error('Failed to assign learner members')
    }
  }

  /**
   * Retrieves all groups from the database, optionally filtered by group_type.
   *
   * @async
   * @param {Object} [options={}] - Optional filter parameters
   * @param {string} [options.group_type] - Type of group to filter by
   * @returns {Promise<Array>} A promise that resolves to an array of group objects
   * @throws {Error} If there is an issue fetching groups from the database
   */
  async getAllGroups(options = {}) {
    try {
      const whereClause = {}

      if (options.group_type) {
        whereClause.group_type = options.group_type
      }

      return await this.GroupModel.findAll({ where: whereClause })
    } catch (error) {
      log.error('Error fetching groups:', error)
      throw new Error('Failed to fetch groups')
    }
  }

  /**
   * Retrieves a group by its ID from the database.
   *
   * @async
   * @param {number|string} groupId - The ID of the group to retrieve
   * @returns {Promise<Object>} The retrieved group object
   * @throws {Error} If the group is not found or if there's an error during the fetch operation
   */
  async getGroupById(groupId) {
    try {
      const group = await this.GroupModel.findByPk(groupId)
      if (!group) {
        throw new Error('Group not found')
      }
      return group
    } catch (error) {
      if (error.message === 'Group not found') {
        throw error
      }
      throw new Error('Failed to fetch group')
    }
  }

  /**
   * Updates a group's information
   *
   * @async
   * @param {number|string} groupId - The ID of the group to update
   * @param {Object} updateData - The data to update
   * @returns {Promise<Object>} The updated group
   * @throws {Error} If group is not found or update fail
   */
  async updateGroup(groupId, updateData) {
    try {
      const group = await this.GroupModel.findByPk(groupId)
      if (!group) {
        throw new Error('Group not found')
      }

      await group.update(updateData)
      return group
    } catch (error) {
      log.error('Error updating group:', error)

      // Re-throw specific errors
      if (error.message === 'Group not found') {
        throw error
      }

      throw new Error('Failed to update group')
    }
  }

  /**
  * Removes a member from a specific group
  * 
  * @async
  * @param {number|string} groupId - ID of the group
  * @param {number|string} userId - ID of the user to remove from the group
  * @returns {Promise<object>} Promise resolving to the updated user object
  * @throws {Error} If the group or user is not found or if the removal process fails
  */
  async removeMember(groupId, userId) {
    try {
      const group = await this.GroupModel.findByPk(groupId)
      if (!group) {
        throw new Error('Group not found')
      }

      if (group.group_type === 'student_teacher') {
        const studentTeacher = await this.StudentTeacherModel.findOne({
          where: { group_id: groupId, user_id: userId },
        })
  
        if (!studentTeacher) {
          throw new Error('Member not found')
        }
  
        studentTeacher.group_id = null
        await studentTeacher.save()
  
        return studentTeacher
      } else if (group.group_type === 'learner') {
        const learner = await this.LearnerModel.findOne({
          where: { group_id: groupId, user_id: userId },
        })
  
        if (!learner) {
          throw new Error('Member not found')
        }
  
        learner.group_id = null
        await learner.save()
  
        return learner
      }
    } catch (error) {
      if (error.message === 'Group not found') {
        throw error
      }
      if (error.message === 'Member not found') {
        throw error
      }
      throw new Error('Failed to remove member')
    }
  }

  /**
   * Deletes a group
   *
   * @async
   * @param {number|string} groupId - The ID of the group to delete
   * @returns {Promise<boolean>} True if deletion was successful
   * @throws {Error} If group is not found or deletion fails
   */
  async deleteGroup(groupId) {
    try {
      const group = await this.GroupModel.findByPk(groupId)
      if (!group) {
        throw new Error('Group not found')
      }

      await group.destroy({ force: true })
      return true
    } catch (error) {
      log.error('Error deleting group:', error)

      // Re-throw specific errors
      if (error.message === 'Group not found') {
        throw error
      }

      throw new Error('Failed to delete group')
    }
  }

  /**
 * Retrieves the members of a specific group based on the group's type.
 *
 * @async
 * @param {number|string} groupId - The ID of the group to retrieve members for.
 * @returns {Promise<Array>} A promise that resolves to an array of group members.
 * @throws {Error} If the group is not found or if there's an error during the fetch operation.
 * @throws {Error} If the group type is invalid.
 * @throws {Error} If there is an issue fetching group members.
 *
 * @example
 * const groupMembers = await groupService.getGroupMembers('group123');
 * console.log(groupMembers);
 */
  async getGroupMembers(groupId) {
    try {
      const group = await this.GroupModel.findByPk(groupId)
      if (!group) {
        throw new Error('Group not found')
      }

      let groupMembers = [];

      if (group.group_type === 'student_teacher') {
        groupMembers = await this.StudentTeacherModel.findAll({
          where: { group_id: groupId },
          include: [
            {
              model: this.UserModel,
              as: 'user',
<<<<<<< HEAD
              attributes: ['id', 'first_name', 'middle_initial', 'last_name', 'email'],
=======
              attributes: ['id', 'first_name', 'middle_initial', 'last_name'],
>>>>>>> e0b45cc5
            },
          ],
        })
      } else if (group.group_type === 'learner') {
        groupMembers = await this.LearnerModel.findAll({
          where: { group_id: groupId },
          include: [
            {
              model: this.UserModel,
              as: 'user',
<<<<<<< HEAD
              attributes: ['id', 'first_name', 'middle_initial', 'last_name', 'email'],
=======
              attributes: ['id', 'first_name', 'middle_initial', 'last_name'],
>>>>>>> e0b45cc5
            },
          ],
        })
      }

      return groupMembers
    } catch (error) {
      if (error.message === 'Group not found') {
        throw error
      }
      throw new Error('Failed to fetch group members')
    }
  }
}

export default GroupService<|MERGE_RESOLUTION|>--- conflicted
+++ resolved
@@ -340,12 +340,8 @@
           include: [
             {
               model: this.UserModel,
-              as: 'user',
-<<<<<<< HEAD
+              as: 'user', 
               attributes: ['id', 'first_name', 'middle_initial', 'last_name', 'email'],
-=======
-              attributes: ['id', 'first_name', 'middle_initial', 'last_name'],
->>>>>>> e0b45cc5
             },
           ],
         })
@@ -356,11 +352,7 @@
             {
               model: this.UserModel,
               as: 'user',
-<<<<<<< HEAD
               attributes: ['id', 'first_name', 'middle_initial', 'last_name', 'email'],
-=======
-              attributes: ['id', 'first_name', 'middle_initial', 'last_name'],
->>>>>>> e0b45cc5
             },
           ],
         })
