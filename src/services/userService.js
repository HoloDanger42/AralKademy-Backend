import bcrypt from 'bcryptjs'
import jwt from 'jsonwebtoken'
import nodemailer from 'nodemailer';

//
import dotenv from 'dotenv'
dotenv.config()
//

// Configure nodemailer
const transporter = nodemailer.createTransport({
  service: 'gmail', 
  auth: {
<<<<<<< HEAD
    user: 'goblin2204@gmail.com', // email account to test forgot password feature
=======
    user: 'goblin2204@gmail.com',
>>>>>>> 427e0868
    pass: 'ihbx prwm vcvl lnra'
  },
});

class UserService {
  /**
   * @class UserService
   * @description Handles user-related operations and authentication
   * @param {Object} UserModel - Model for user data
   * @param {Object} TeacherModel - Model for teacher data
   * @param {Object} AdminModel - Model for admin data
   * @param {Object} StudentTeacherModel - Model for student-teacher relationships
   * @param {Object} LearnerModel - Model for learner data
   * @param {Object} EnrollmentModel - Model for enrollment data
   * @param {Object} CourseModel - Model for course data
   * @param {Object} GroupModel - Model for group data
   * @param {Object} SchoolModel - Model for school data
   * @param {Object} BlacklistModel - Model for blacklisted tokens
   */
  constructor(
    UserModel,
    TeacherModel,
    AdminModel,
    StudentTeacherModel,
    LearnerModel,
    EnrollmentModel,
    CourseModel,
    GroupModel,
    SchoolModel,
    BlacklistModel
  ) {
    this.UserModel = UserModel
    this.TeacherModel = TeacherModel
    this.AdminModel = AdminModel
    this.StudentTeacherModel = StudentTeacherModel
    this.LearnerModel = LearnerModel
    this.EnrollmentModel = EnrollmentModel
    this.Course = CourseModel
    this.Group = GroupModel
    this.School = SchoolModel
    this.jwtSecret = process.env.JWT_SECRET
    this.BlacklistModel = BlacklistModel
  }

  /**
   * Validates user data fields.
   *
   * @param {Object} userData - The user data object to validate
   * @param {string} [userData.email] - The user's email address (must be a valid email format)
   * @param {string} [userData.contact_no] - The user's contact number (must be a Philippine mobile number starting with 09 followed by 9 digits)
   * @throws {Error} Throws error when email format is invalid
   * @throws {Error} Throws error when contact number format is invalid
   */
  validateUserData(userData) {
    if (userData.email && !userData.email.match(/^[^\s@]+@[^\s@]+\.[^\s@]+$/)) {
      throw new Error('Invalid email format')
    }
    if (userData.contact_no && !userData.contact_no.match(/^09\d{9}$/)) {
      throw new Error('Invalid contact number format')
    }
  }

  /**
   * Validates if the provided role is among the allowed roles in the system.
   * @param {string} role - The role to validate (e.g., 'admin', 'teacher', 'student_teacher', 'learner').
   * @throws {Error} Throws an error if the role is not valid.
   */
  validateRole(role) {
    const validRoles = ['admin', 'teacher', 'student_teacher', 'learner']
    if (!validRoles.includes(role)) {
      throw new Error('Invalid role.')
    }
  }

  /**
   * Validates a password to ensure it meets the required criteria.
   * @param {string} password - The password to validate
   * @throws {Error} If the password is empty or less than 8 characters
   * @returns {void}
   */
  validatePassword(password) {
    if (!password || password.length < 8) {
      throw new Error('Password must be at least 8 characters')
    }
  }

  /**
   * Creates a new user with the specified details and associated role in the system.
   *
   * @async
   * @param {string} email - User's email address (must be unique)
   * @param {string} password - User's password (will be hashed)
   * @param {string} firstName - User's first name
   * @param {string} lastName - User's last name
   * @param {Date|string} birthDate - User's birth date
   * @param {string} contactNo - User's contact number
   * @param {string} schoolId - User's school ID
   * @param {string} role - User's role ('teacher', 'admin', 'student_teacher', or 'learner')
   * @param {string|null} [middleInitial=null] - User's middle initial
   * @param {string|null} [department=null] - Department (required for student_teacher role)
   * @param {string|null} [section=null] - Section (required for student_teacher role)
   * @param {number|null} [groupId=null] - Group ID (optional for learner, required for student_teacher)
   * @returns {Promise<Object>} The created user object
   * @throws {Error} If email already exists or if validation fails
   */
  async createUser(
    email,
    password,
    firstName,
    lastName,
    birthDate,
    contactNo,
    schoolId,
    role,
    middleInitial = null,
    department = null,
    section = null,
    groupId = null
  ) {
    const transaction = await this.UserModel.sequelize.transaction()
    try {
      const hashedPassword = await bcrypt.hash(password, 10)

      const userData = {
        email,
        password: hashedPassword,
        first_name: firstName,
        last_name: lastName,
        role: role,
        birth_date: birthDate,
        contact_no: contactNo,
        school_id: schoolId,
        middle_initial: middleInitial,
      }

      this.validateUserData(userData)
      this.validateRole(role)
      this.validatePassword(password)

      const user = await this.UserModel.create(userData, { transaction })

      if (role === 'teacher') {
        await this.TeacherModel.create({ user_id: user.id }, { transaction })
      } else if (role === 'admin') {
        await this.AdminModel.create({ user_id: user.id }, { transaction })
      } else if (role === 'student_teacher') {
        await this.StudentTeacherModel.create(
          { user_id: user.id, department, section, group_id: groupId },
          { transaction }
        )
      } else if (role === 'learner') {
        if (groupId) {
          await this.LearnerModel.create({ user_id: user.id, group_id: groupId }, { transaction })
        } else {
          await this.LearnerModel.create({ user_id: user.id }, { transaction }) //create without group
        }
      }

      await transaction.commit()
      return user
    } catch (error) {
      await transaction.rollback()
      if (error.name === 'SequelizeUniqueConstraintError') {
        if (error.errors[0].path === 'email') {
          throw new Error('Email already exists')
        }
      }
      throw error
    }
  }

  /**
   * Authenticates a user based on email and password
   * @async
   * @param {string} email - The email of the user trying to login
   * @param {string} password - The password of the user trying to login
   * @returns {Promise<Object>} An object containing the user and authentication token
   * @throws {Error} When credentials are invalid or any other error occurs during authentication
   */
  async loginUser(email, password) {
    try {
      const user = await this.UserModel.findOne({ where: { email } })

      if (!user || !(await bcrypt.compare(password, user.password))) {
        throw new Error('Invalid credentials')
      }

      const token = this.generateToken(user)
      return { user, token }
    } catch (error) {
      console.error('Error in loginUser:', error)
      throw error
    }
  }

  /**
   * Generates a JSON Web Token (JWT) for user authentication
   * @param {Object} user - The user object containing authentication details
   * @param {number} user.id - The unique identifier of the user
   * @param {string} user.email - The email address of the user
   * @param {string} user.role - The role/permission level of the user
   * @returns {string} JWT token containing encoded user information
   */
  generateToken(user) {
    return jwt.sign({ id: user.id, email: user.email, role: user.role }, this.jwtSecret, {
      expiresIn: '1h',
    })
  }

  /**
   * Retrieves a paginated list of all users from the database, excluding their passwords
   * @async
   * @param {number} [page=1] - The page number to retrieve (defaults to 1)
   * @param {number} [limit=10] - The number of users per page (defaults to 10)
   * @returns {Promise<Object>} A promise that resolves to an object containing the users and count
   * @returns {Array} returns.rows - Array of user objects
   * @returns {number} returns.count - Total number of users
   */
  async getAllUsers(page = 1, limit = 10) {
    return await this.UserModel.findAndCountAll({
      limit,
      offset: (page - 1) * limit,
      attributes: { exclude: ['password'] },
    })
  }

  /**
   * Retrieves all learners who are not currently assigned to any group.
   * @async
   * @returns {Promise<Array>} A promise that resolves to an array of learner objects (excluding passwords).
   */
  async getAvailableLearners() {
    return await this.UserModel.findAll({
      where: { role: 'learner' },
      include: [
        {
          model: this.LearnerModel,
          as: 'learner',
          where: { group_id: null },
          required: false,
        },
      ],
      attributes: { exclude: ['password'] },
    })
  }

  /**
   * Retrieves all student teachers who are not currently assigned to any group.
   * @async
   * @returns {Promise<Array>} A promise that resolves to an array of student teacher objects (excluding passwords).
   */
  async getAvailableStudentTeachers() {
    return await this.UserModel.findAll({
      where: { role: 'student_teacher' },
      include: [
        {
          model: this.StudentTeacherModel,
          as: 'studentTeacher',
          where: { group_id: null },
          required: false,
        },
      ],
      attributes: { exclude: ['password'] },
    })
  }

  /**
   * Retrieves a user by their ID along with associated relationships.
   * @param {number|string} userId - The ID of the user to retrieve.
   * @throws {Error} If userId is not provided.
   * @throws {Error} If userId is not a valid number format.
   * @throws {Error} If user is not found.
   * @returns {Promise<Object>} The user object with associated teacher, admin, studentTeacher, learner and school data.
   * The returned user object excludes the password field and includes:
   * - teacher: Associated teacher data with their courses
   * - admin: Associated admin data with their enrollments
   * - studentTeacher: Associated student teacher data with their group
   * - learner: Associated learner data with their group
   * - school: Associated school data
   */
  async getUserById(userId) {
    if (!userId) {
      throw new Error('User ID is required')
    }

    // Convert to number if it's a string
    const id = Number(userId)
    if (isNaN(id)) {
      throw new Error('Invalid user ID format')
    }

    const user = await this.UserModel.findOne({
      where: { id },
      include: [
        {
          model: this.TeacherModel,
          as: 'teacher',
          required: false,
          include: [
            {
              model: this.Course,
              as: 'courses',
            },
          ],
        },
        {
          model: this.AdminModel,
          as: 'admin',
          required: false,
          include: [
            {
              model: this.EnrollmentModel,
              as: 'enrollments',
            },
          ],
        },
        {
          model: this.StudentTeacherModel,
          as: 'studentTeacher',
          required: false,
          include: [
            {
              model: this.Group,
              as: 'group',
            },
          ],
        },
        {
          model: this.LearnerModel,
          as: 'learner',
          required: false,
          include: [
            {
              model: this.Group,
              as: 'group',
            },
          ],
        },
        {
          model: this.School,
          as: 'school',
        },
      ],
      attributes: { exclude: ['password'] },
    })

    if (!user) {
      throw new Error('User not found')
    }

    return user
  }

  /**
   * Updates a user's information in the database
   * @async
   * @param {number|string} userId - The ID of the user to update
   * @param {Object} userData - The user data to update
   * @param {string} [userData.firstName] - The user's first name
   * @param {string} [userData.lastName] - The user's last name
   * @param {string} [userData.email] - The user's email address
   * @returns {Promise<Object>} The updated user object
   * @throws {Error} If user is not found
   * @throws {Error} If validation fails
   */
  async updateUser(userId, userData) {
    this.validateUserData(userData)
    const transaction = await this.UserModel.sequelize.transaction()
    try {
      const user = await this.UserModel.findByPk(userId)
      if (!user) throw new Error('User not found')

      await user.update(userData, { transaction })
      await transaction.commit()
      return user
    } catch (error) {
      await transaction.rollback()
      throw error
    }
  }

  /**
   * Deletes a user and their associated role-specific data (teacher or admin) from the database.
   * Uses a transaction to ensure data consistency across multiple tables.
   *
   * @async
   * @param {number|string} userId - The unique identifier of the user to delete
   * @throws {Error} When user is not found
   * @returns {Promise<boolean>} Returns true if deletion is successful
   */
  async deleteUser(userId) {
    const transaction = await this.UserModel.sequelize.transaction()
    try {
      const user = await this.UserModel.findByPk(userId)
      if (!user) throw new Error('User not found')

      if (user.role === 'teacher') {
        await this.TeacherModel.destroy({
          where: { user_id: userId },
          force: true,
          transaction,
        })
      } else if (user.role === 'admin') {
        await this.AdminModel.destroy({ where: { user_id: userId }, force: true, transaction })
      }

      await user.destroy({ transaction })
      await transaction.commit()
      return true
    } catch (error) {
      await transaction.rollback()
      throw error
    }
  }

  /**
   * Changes the password of a user
   * @async
   * @param {string|number} userId - The ID of the user
   * @param {string} oldPassword - The current password of the user
   * @param {string} newPassword - The new password to set
   * @returns {Promise<boolean>} Returns true if password was changed successfully
   * @throws {Error} When user is not found
   * @throws {Error} When old password is invalid
   */
  async changePassword(userId, oldPassword, newPassword) {
    const transaction = await this.UserModel.sequelize.transaction()
    try {
      const user = await this.UserModel.findByPk(userId)
      if (!user) throw new Error('User not found')

      const isValid = await bcrypt.compare(oldPassword, user.password)
      if (!isValid) throw new Error('Invalid password')

      const hashedPassword = await bcrypt.hash(newPassword, 10)
      await user.update({ password: hashedPassword }, { transaction })

      await transaction.commit()
      return true
    } catch (error) {
      await transaction.rollback()
      throw error
    }
  }

  /**
   * Retrieves all users with the specified role from the database
   * @param {string} role - The role to filter users by
   * @returns {Promise<Array>} Array of user objects matching the role (passwords excluded)
   * @async
   */
  async getUsersByRole(role) {
    return await this.UserModel.findAll({
      where: { role },
      attributes: { exclude: ['password'] },
    })
  }

  /**
   * Retrieves all users associated with a specific school
   * @param {number} schoolId - The ID of the school to filter users by
   * @returns {Promise<Array>} A promise that resolves to an array of user objects (excluding passwords)
   */
  async getUsersBySchool(schoolId) {
    return await this.UserModel.findAll({
      where: { school_id: schoolId },
      attributes: { exclude: ['password'] },
    })
  }

  /**
   * Logs out a user by blacklisting their token and removing their refresh token
   * @async
   * @param {string} token - The JWT token to be blacklisted
   * @throws {Error} When BlacklistModel is not initialized or token is invalid
   * @returns {Promise<Object>} Object containing success message
   * @example
   * const result = await userService.logoutUser(token);
   * // returns { message: 'User logged out successfully' }
   */
  async logoutUser(token) {
    try {
      // Verify and decode the token to get the expiration time
      const decoded = jwt.verify(token, this.jwtSecret)

      // Calculate expiration date from jwt exp claim (which is in seconds)
      // If exp is not available, set a default expiration (e.g., 1 hour from now)
      const expiresAt = decoded.exp
        ? new Date(decoded.exp * 1000)
        : new Date(Date.now() + 60 * 60 * 1000) // 1 hour from now

      // Add token to blacklist with expiration
      if (this.BlacklistModel) {
        await this.BlacklistModel.create({
          token,
          expiresAt,
        })
        if (decoded.id) {
          await this.UserModel.update({ refreshToken: null }, { where: { id: decoded.id } })
        }
      } else {
        throw new Error('BlacklistModel not initialized')
      }

      return { message: 'User logged out successfully' }
    } catch (error) {
      console.error('Logout error:', error)
      throw new Error('Invalid token or logout failed')
    }
  }

/**
 * Generates a reset code for password recovery and saves it to the user's record.
 * @async
 * @param {string} email - The email address of the user requesting password reset
 * @returns {Promise<string>} The generated 6-digit reset code
 * @throws {Error} If user is not found with the provided email
 * @throws {Error} If there's an error during the password reset process
 */
async forgotPassword(email) {
  try {
    const user = await this.UserModel.findOne({ where: { email } })
    if (!user) throw new Error('User not found')

    const code = Math.floor(100000 + Math.random() * 900000).toString()

    const expiryTime = new Date(Date.now() + 3 * 60 * 1000)

    user.reset_code = code
    user.reset_code_expiry = expiryTime
    await user.save()

    const mailOptions = {
      from: process.env.EMAIL_USER,
      to: email,
      subject: 'Password Reset Code',
      text: `Your password reset code is: ${code}. It will expire in 3 minutes.`,
    }

    await transporter.sendMail(mailOptions)
  } catch (error) {
    console.error('Forgot password error:', error)
    throw error
  }
}

  /**
 * Verifies if the reset code matches the one stored for the user with the given email
 * @param {string} email - The email address of the user
 * @param {string} code - The reset code to verify
 * @returns {Promise<boolean>} Returns true if code matches and is not expired, throws error otherwise
 * @throws {Error} Throws error if user is not found, if code is invalid, or if code is expired
 */
  async verifyResetCode(email, code) {
    try {
      const user = await this.UserModel.findOne({ where: { email } })
      if (!user) throw new Error('User not found')

      if (user.reset_code !== code) {
        throw new Error('Invalid code')
      }

      if (new Date() > new Date(user.reset_code_expiry)) {
        user.reset_code = null
        user.reset_code_expiry = null
        await user.save()
        throw new Error('Reset code has expired')
      }

      return true
    } catch (error) {
      console.error('Confirm forgot password code error:', error)
      throw error
    }
  }

/**
 * Resets a user's password using their email address
 * @async
 * @param {string} email - The email address of the user
 * @param {string} newPassword - The new password to set
 * @throws {Error} When user is not found
 * @throws {Error} When password validation fails
 * @returns {Promise<boolean>} Returns true if password was reset successfully
 */
  async resetPassword(email, newPassword) {
    try {
      const user = await this.UserModel.findOne({ where: { email } })
      if (!user) throw new Error('User not found')

      const hashedPassword = await bcrypt.hash(newPassword, 10)

      this.validatePassword(newPassword)

      user.password = hashedPassword
      user.reset_code = null 
      user.reset_code_expiry = null 
      await user.save()

      return true
    } catch (error) {
      console.error('Reset password error:', error)
      throw error
    }
  }
}

export default UserService<|MERGE_RESOLUTION|>--- conflicted
+++ resolved
@@ -11,11 +11,7 @@
 const transporter = nodemailer.createTransport({
   service: 'gmail', 
   auth: {
-<<<<<<< HEAD
     user: 'goblin2204@gmail.com', // email account to test forgot password feature
-=======
-    user: 'goblin2204@gmail.com',
->>>>>>> 427e0868
     pass: 'ihbx prwm vcvl lnra'
   },
 });
