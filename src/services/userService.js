import bcrypt from 'bcryptjs'
import jwt from 'jsonwebtoken'
import nodemailer from 'nodemailer'
import config from '../config/config.js'

// Configure nodemailer with proper error handling
const transporter = (() => {
  if (!process.env.EMAIL_USER || !process.env.EMAIL_PASS) {
    console.warn('Email credentials not configured.')
    return null
  }

  return nodemailer.createTransport({
    service: 'gmail',
    auth: {
      user: process.env.EMAIL_USER,
      pass: process.env.EMAIL_PASS,
    },
  })
})()

class UserService {
  /**
   * @class UserService
   * @description Handles user-related operations and authentication
   * @param {Object} UserModel - Model for user data
   * @param {Object} TeacherModel - Model for teacher data
   * @param {Object} AdminModel - Model for admin data
   * @param {Object} StudentTeacherModel - Model for student-teacher relationships
   * @param {Object} LearnerModel - Model for learner data
   * @param {Object} EnrollmentModel - Model for enrollment data
   * @param {Object} CourseModel - Model for course data
   * @param {Object} GroupModel - Model for group data
   * @param {Object} SchoolModel - Model for school data
   * @param {Object} BlacklistModel - Model for blacklisted tokens
   */
  constructor(
    UserModel,
    TeacherModel,
    AdminModel,
    StudentTeacherModel,
    LearnerModel,
    EnrollmentModel,
    CourseModel,
    GroupModel,
    SchoolModel,
    BlacklistModel
  ) {
    this.UserModel = UserModel
    this.TeacherModel = TeacherModel
    this.AdminModel = AdminModel
    this.StudentTeacherModel = StudentTeacherModel
    this.LearnerModel = LearnerModel
    this.EnrollmentModel = EnrollmentModel
    this.Course = CourseModel
    this.Group = GroupModel
    this.School = SchoolModel
    this.jwtSecret = process.env.JWT_SECRET
    this.BlacklistModel = BlacklistModel
  }

  /**
   * Validates user data fields.
   *
   * @param {Object} userData - The user data object to validate
   * @param {string} [userData.email] - The user's email address (must be a valid email format)
   * @param {string} [userData.contact_no] - The user's contact number (must be a Philippine mobile number starting with 09 followed by 9 digits)
   * @throws {Error} Throws error when email format is invalid
   * @throws {Error} Throws error when contact number format is invalid
   */
  validateUserData(userData) {
    if (userData.email && !userData.email.match(/^[^\s@]+@[^\s@]+\.[^\s@]+$/)) {
      throw new Error('Invalid email format')
    }
    if (userData.contact_no && !userData.contact_no.match(/^09\d{9}$/)) {
      throw new Error('Invalid contact number format')
    }
  }

  /**
   * Validates if the provided role is among the allowed roles in the system.
   * @param {string} role - The role to validate (e.g., 'admin', 'teacher', 'student_teacher', 'learner').
   * @throws {Error} Throws an error if the role is not valid.
   */
  validateRole(role) {
    const validRoles = ['admin', 'teacher', 'student_teacher', 'learner']
    if (!validRoles.includes(role)) {
      throw new Error('Invalid role.')
    }
  }

  /**
   * Validates a password to ensure it meets the required criteria.
   * @param {string} password - The password to validate
   * @throws {Error} If the password is empty or less than 8 characters
   * @returns {void}
   */
  validatePassword(password) {
    if (!password || password.length < 8) {
      throw new Error('Password must be at least 8 characters')
    }
  }

  /**
   * Creates a new user with the specified details and associated role in the system.
   *
   * @async
   * @param {string} email - User's email address (must be unique)
   * @param {string} password - User's password (will be hashed)
   * @param {string} firstName - User's first name
   * @param {string} lastName - User's last name
   * @param {Date|string} birthDate - User's birth date
   * @param {string} contactNo - User's contact number
   * @param {string} schoolId - User's school ID
   * @param {string} role - User's role ('teacher', 'admin', 'student_teacher', or 'learner')
   * @param {string|null} [middleInitial=null] - User's middle initial
   * @param {string|null} [department=null] - Department (required for student_teacher role)
   * @param {string|null} [section=null] - Section (required for student_teacher role)
   * @param {number|null} [groupId=null] - Group ID (optional for learner, required for student_teacher)
   * @returns {Promise<Object>} The created user object
   * @throws {Error} If email already exists or if validation fails
   */
  async createUser(
    email,
    password,
    firstName,
    lastName,
    birthDate,
    contactNo,
    schoolId,
    role,
    middleInitial = null,
    department = null,
    section = null,
    groupId = null,
    skipEmail = false
  ) {
    const transaction = await this.UserModel.sequelize.transaction()
    try {
      const hashedPassword = await bcrypt.hash(password, 10)

      const userData = {
        email,
        password: hashedPassword,
        first_name: firstName,
        last_name: lastName,
        role: role,
        birth_date: birthDate,
        contact_no: contactNo,
        school_id: schoolId,
        middle_initial: middleInitial,
      }

      this.validateUserData(userData)
      this.validateRole(role)
      this.validatePassword(password)

      const user = await this.UserModel.create(userData, { transaction })

      if (role === 'teacher') {
        await this.TeacherModel.create({ user_id: user.id }, { transaction })
      } else if (role === 'admin') {
        await this.AdminModel.create({ user_id: user.id }, { transaction })
      } else if (role === 'student_teacher') {
        await this.StudentTeacherModel.create(
          { user_id: user.id, department: department, section: section, group_id: groupId },
          { transaction }
        )
      } else if (role === 'learner') {
        if (groupId) {
          await this.LearnerModel.create({ user_id: user.id, group_id: groupId }, { transaction })
        } else {
          await this.LearnerModel.create({ user_id: user.id }, { transaction }) // Create without group
        }
      }

      await transaction.commit()

      if (!skipEmail) {
        try {
          if (!transporter) {
            console.error("Email service not configured.");
            throw new Error("Email service unavailable");
          }
  
          const mailOptions = {
            from: process.env.EMAIL_USER,
            to: email,
            subject: "Your Account Has Been Created",
            text: `
              Hello ${firstName},
  
              Your account has been successfully created.
  
              Email: ${email}
              Password: ${password}
  
              For security reasons, we recommend changing your password.
  
              Best regards,  
              AralKademy Team`,
            html: `
              <div style="font-family: Arial, sans-serif; max-width: 600px; margin: 0 auto; padding: 20px; border: 1px solid #ddd; border-radius: 5px;">
                <h2 style="color: #4a4a4a;">Welcome to AralKademy!</h2>
                <p>Your account has been successfully created. Below are your login details:</p>
                <div style="background-color: #f5f5f5; padding: 15px; border-radius: 5px;">
                  <p><strong>Email:</strong> ${email}</p>
                  <p><strong>Password:</strong> ${password}</p>
                </div>
                <p>For security reasons, we recommend changing your password.</p>
<<<<<<< HEAD
                <p>If you have any questions, feel free to contact us.</p>
=======
                <p>If you have any questions, feel free to contact us at aralkademy.techsupp@gmail.com.</p>
>>>>>>> 6f837158
                <p>Best regards,</p>
                <p><strong>AralKademy Team</strong></p>
              </div>
            `,
          };
  
          await transporter.sendMail(mailOptions);
        } catch (emailError) {
          console.error("Failed to send email:", emailError);
        }
      }
  
      return user;
    } catch (error) {
      if (transaction && transaction.finished !== "commit") {
        await transaction.rollback();
      }
  
      if (error.name === "SequelizeUniqueConstraintError") {
        if (error.errors[0].path === "email") {
          throw new Error("Email already exists");
        }
      }
  
      throw error;
    }
  }

  /**
   * Authenticates a user based on email and password
   * @async
   * @param {string} email - The email of the user trying to login
   * @param {string} password - The password of the user trying to login
   * @returns {Promise<Object>} An object containing the user and authentication token
   * @throws {Error} When credentials are invalid or any other error occurs during authentication
   */
  async loginUser(email, password) {
    try {
      const user = await this.UserModel.findOne({ where: { email } })

      if (!user || !(await bcrypt.compare(password, user.password))) {
        throw new Error('Invalid credentials')
      }

      // Generate access token (short-lived)
      const token = this.generateToken(user, '15m') // 15 minutes

      // Generate refresh token (longer-lived)
      const refreshToken = this.generateToken(user, '7d', true) // 7 days, refresh=true

      await this.UserModel.update({ refreshToken: refreshToken }, { where: { id: user.id } })

      return { user, token, refreshToken }
    } catch (error) {
      console.error('Error in loginUser:', error)
      throw error
    }
  }

  /**
   * Generates a JSON Web Token (JWT) for user authentication
   * @param {Object} user - The user object containing id, email, and role
   * @param {string} [expiresIn='1h'] - Token expiration time (default: 1 hour)
   * @param {boolean} [isRefreshToken=false] - Whether to generate a refresh token
   * @returns {string} The generated JWT token
   */
  generateToken(user, expiresIn = '1h', isRefreshToken = false) {
    const payload = {
      id: user.id,
      email: user.email,
      role: user.role,
      type: isRefreshToken ? 'refresh' : 'access',
    }
    return jwt.sign(
      payload,
      isRefreshToken ? config.jwt.refreshTokenSecret : config.jwt.accessTokenSecret,
      { expiresIn }
    )
  }

  /**
   * Retrieves a paginated list of all users from the database, excluding their passwords
   * @async
   * @param {number} [page=1] - The page number to retrieve (defaults to 1)
   * @param {number} [limit=10] - The number of users per page (defaults to 10)
   * @returns {Promise<Object>} A promise that resolves to an object containing the users and count
   * @returns {Array} returns.rows - Array of user objects
   * @returns {number} returns.count - Total number of users
   */
  async getAllUsers(page = 1, limit = 10) {
    return await this.UserModel.findAndCountAll({
      limit,
      offset: (page - 1) * limit,
      attributes: { exclude: ['password'] },
    })
  }

  /**
   * Retrieves all learners who are not currently assigned to any group.
   * @async
   * @returns {Promise<Array>} A promise that resolves to an array of learner objects (excluding passwords).
   */
  async getAvailableLearners() {
    return await this.UserModel.findAll({
      where: { role: 'learner' },
      include: [
        {
          model: this.LearnerModel,
          as: 'learner',
          where: { group_id: null },
          required: false,
        },
      ],
      attributes: { exclude: ['password'] },
    })
  }

  /**
   * Retrieves all student teachers who are not currently assigned to any group.
   * @async
   * @returns {Promise<Array>} A promise that resolves to an array of student teacher objects (excluding passwords).
   */
  async getAvailableStudentTeachers() {
    return await this.UserModel.findAll({
      where: { role: 'student_teacher' },
      include: [
        {
          model: this.StudentTeacherModel,
          as: 'studentTeacher',
          where: { group_id: null },
          required: false,
        },
      ],
      attributes: { exclude: ['password'] },
    })
  }

  /**
   * Retrieves a user by their ID along with associated relationships.
   * @param {number|string} userId - The ID of the user to retrieve.
   * @throws {Error} If userId is not provided.
   * @throws {Error} If userId is not a valid number format.
   * @throws {Error} If user is not found.
   * @returns {Promise<Object>} The user object with associated teacher, admin, studentTeacher, learner and school data.
   * The returned user object excludes the password field and includes:
   * - teacher: Associated teacher data with their courses
   * - admin: Associated admin data with their enrollments
   * - studentTeacher: Associated student teacher data with their group
   * - learner: Associated learner data with their group
   * - school: Associated school data
   */
  async getUserById(userId) {
    if (!userId) {
      throw new Error('User ID is required')
    }

    // Convert to number if it's a string
    const id = Number(userId)
    if (isNaN(id)) {
      throw new Error('Invalid user ID format')
    }

    const user = await this.UserModel.findOne({
      where: { id },
      include: [
        {
          model: this.TeacherModel,
          as: 'teacher',
          required: false,
          include: [
            {
              model: this.Course,
              as: 'courses',
            },
          ],
        },
        {
          model: this.AdminModel,
          as: 'admin',
          required: false,
          include: [
            {
              model: this.EnrollmentModel,
              as: 'enrollments',
            },
          ],
        },
        {
          model: this.StudentTeacherModel,
          as: 'studentTeacher',
          required: false,
          include: [
            {
              model: this.Group,
              as: 'group',
            },
          ],
        },
        {
          model: this.LearnerModel,
          as: 'learner',
          required: false,
          include: [
            {
              model: this.Group,
              as: 'group',
            },
          ],
        },
        {
          model: this.School,
          as: 'school',
        },
      ],
      attributes: { exclude: ['password'] },
    })

    if (!user) {
      throw new Error('User not found')
    }

    return user
  }

  /**
   * Updates a user's information in the database
   * @async
   * @param {number|string} userId - The ID of the user to update
   * @param {Object} userData - The user data to update
   * @param {string} [userData.firstName] - The user's first name
   * @param {string} [userData.lastName] - The user's last name
   * @param {string} [userData.email] - The user's email address
   * @returns {Promise<Object>} The updated user object
   * @throws {Error} If user is not found
   * @throws {Error} If validation fails
   */
  async updateUser(userId, userData) {
    this.validateUserData(userData)
    const transaction = await this.UserModel.sequelize.transaction()
    try {
      const user = await this.UserModel.findByPk(userId)
      if (!user) throw new Error('User not found')

      await user.update(userData, { transaction })
      await transaction.commit()
      return user
    } catch (error) {
      await transaction.rollback()
      throw error
    }
  }

  /**
   * Deletes a user and their associated role-specific data (teacher or admin) from the database.
   * Uses a transaction to ensure data consistency across multiple tables.
   *
   * @async
   * @param {number|string} userId - The unique identifier of the user to delete
   * @throws {Error} When user is not found
   * @returns {Promise<boolean>} Returns true if deletion is successful
   */
  async deleteUser(userId) {
    const transaction = await this.UserModel.sequelize.transaction()
    try {
      const user = await this.UserModel.findByPk(userId)
      if (!user) throw new Error('User not found')

      if (user.role === 'teacher') {
        await this.TeacherModel.destroy({
          where: { user_id: userId },
          force: true,
          transaction,
        })
      } else if (user.role === 'admin') {
        await this.AdminModel.destroy({ where: { user_id: userId }, force: true, transaction })
      }

      await user.destroy({ transaction })
      await transaction.commit()
      return true
    } catch (error) {
      await transaction.rollback()
      throw error
    }
  }

  /**
   * Changes the password of a user
   * @async
   * @param {string|number} userId - The ID of the user
   * @param {string} oldPassword - The current password of the user
   * @param {string} newPassword - The new password to set
   * @param {string} confirmPassword - The new password to confirm
   * @returns {Promise<boolean>} Returns true if password was changed successfully
   * @throws {Error} When user is not found
   * @throws {Error} When old password is invalid
   */
  async changePassword(userId, oldPassword, newPassword, confirmPassword) {
    try {
      const user = await this.UserModel.findByPk(userId)
      if (!user) throw new Error('User not found')

      const isValid = await bcrypt.compare(oldPassword, user.password)
      if (!isValid) throw new Error('Invalid password')

      if (newPassword !== confirmPassword) {
        throw new Error('newPassword and confirmPassword must be the same')
      }
  
      const hashedPassword = await bcrypt.hash(newPassword, 10)
      this.validatePassword(newPassword)

      user.password = hashedPassword
      await user.save()
      return true
    } catch (error) {
      console.error('Change password error:', error)
      throw error
    }
  }

  /**
   * Retrieves all users with the specified role from the database
   * @param {string} role - The role to filter users by
   * @returns {Promise<Array>} Array of user objects matching the role (passwords excluded)
   * @async
   */
  async getUsersByRole(role) {
    return await this.UserModel.findAll({
      where: { role },
      attributes: { exclude: ['password'] },
    })
  }

  /**
   * Retrieves all users associated with a specific school
   * @param {number} schoolId - The ID of the school to filter users by
   * @returns {Promise<Array>} A promise that resolves to an array of user objects (excluding passwords)
   */
  async getUsersBySchool(schoolId) {
    return await this.UserModel.findAll({
      where: { school_id: schoolId },
      attributes: { exclude: ['password'] },
    })
  }

  /**
   * Logs out a user by blacklisting their token and removing their refresh token
   * @async
   * @param {string} token - The JWT token to be blacklisted
   * @throws {Error} When BlacklistModel is not initialized or token is invalid
   * @returns {Promise<Object>} Object containing success message
   * @example
   * const result = await userService.logoutUser(token);
   * // returns { message: 'User logged out successfully' }
   */
  async logoutUser(token) {
    try {
      // Verify and decode the token to get the expiration time
      const decoded = jwt.verify(token, this.jwtSecret)

      // Calculate expiration date from jwt exp claim (which is in seconds)
      // If exp is not available, set a default expiration (e.g., 1 hour from now)
      const expiresAt = decoded.exp
        ? new Date(decoded.exp * 1000)
        : new Date(Date.now() + 60 * 60 * 1000) // 1 hour from now

      // Add token to blacklist with expiration
      if (this.BlacklistModel) {
        await this.BlacklistModel.create({
          token,
          expiresAt,
        })
        if (decoded.id) {
          await this.UserModel.update({ refreshToken: null }, { where: { id: decoded.id } })
        }
      } else {
        throw new Error('BlacklistModel not initialized')
      }

      return { message: 'User logged out successfully' }
    } catch (error) {
      console.error('Logout error:', error)
      throw new Error('Invalid token or logout failed')
    }
  }

  /**
   * Generates a reset code for password recovery and saves it to the user's record.
   * @async
   * @param {string} email - The email address of the user requesting password reset
   * @returns {Promise<string>} The generated 6-digit reset code
   * @throws {Error} If user is not found with the provided email
   * @throws {Error} If there's an error during the password reset process
   */
  async forgotPassword(email, skipEmail = false) {
    try {
      const user = await this.UserModel.findOne({ where: { email } })
      if (!user) throw new Error('User not found')

      const code = Math.floor(100000 + Math.random() * 900000).toString()
      const expiryTime = new Date(Date.now() + 3 * 60 * 1000)

      user.reset_code = code
      user.reset_code_expiry = expiryTime
      await user.save()

      if (!skipEmail) {
        if (!transporter) {
          console.error('Email service not configured. Unable to send password reset code.')
          throw new Error('Email service unavailable')
        }

        const mailOptions = {
          from: process.env.EMAIL_USER,
          to: email,
          subject: 'Password Reset Code',
          text: `Your password reset code is: ${code}. It will expire in 3 minutes.`,
          html: `
          <div style="font-family: Arial, sans-serif; max-width: 600px; margin: 0 auto; padding: 20px; border: 1px solid #ddd; border-radius: 5px;">
            <h2 style="color: #4a4a4a;">Password Reset</h2>
            <p>Your password reset code is:</p>
            <h1 style="background-color: #f5f5f5; padding: 10px; text-align: center; font-size: 24px; letter-spacing: 5px;">${code}</h1>
            <p>This code will expire in <strong>3 minutes</strong>.</p>
            <p>If you didn't request this code, please ignore this email.</p>
          </div>
        `,
        }

        await transporter.sendMail(mailOptions)
      } else {
        return code // Used for testing purposes only
      }
    } catch (error) {
      console.error('Forgot password error:', error)
      throw error
    }
  }

  /**
   * Verifies if the reset code matches the one stored for the user with the given email
   * @param {string} email - The email address of the user
   * @param {string} code - The reset code to verify
   * @returns {Promise<boolean>} Returns true if code matches and is not expired, throws error otherwise
   * @throws {Error} Throws error if user is not found, if code is invalid, or if code is expired
   */
  async verifyResetCode(email, code) {
    try {
      const user = await this.UserModel.findOne({ where: { email } })
      if (!user) throw new Error('User not found')

      if (user.reset_code !== code) {
        throw new Error('Invalid code')
      }

      if (new Date() > new Date(user.reset_code_expiry)) {
        user.reset_code = null
        user.reset_code_expiry = null
        await user.save()
        throw new Error('Reset code has expired')
      }

      return true
    } catch (error) {
      console.error('Confirm forgot password code error:', error)
      throw error
    }
  }

  /**
   * Resets a user's password using their email address
   * @async
   * @param {string} email - The email address of the user
   * @param {string} newPassword - The new password to set
   * @param {string} confirmPassword - The new password to confirm
   * @throws {Error} When user is not found
   * @throws {Error} When password validation fails
   * @returns {Promise<boolean>} Returns true if password was reset successfully
   */
  async resetPassword(email, newPassword, confirmPassword) {
    try {
      const user = await this.UserModel.findOne({ where: { email } })
      if (!user) throw new Error('User not found')

      if (newPassword !== confirmPassword) {
        throw new Error('newPassword and confirmPassword must be the same')
      }

      const hashedPassword = await bcrypt.hash(newPassword, 10)

      this.validatePassword(newPassword)

      user.password = hashedPassword
      user.reset_code = null
      user.reset_code_expiry = null
      await user.save()

      return true
    } catch (error) {
      console.error('Reset password error:', error)
      throw error
    }
  }
}

export default UserService<|MERGE_RESOLUTION|>--- conflicted
+++ resolved
@@ -208,11 +208,7 @@
                   <p><strong>Password:</strong> ${password}</p>
                 </div>
                 <p>For security reasons, we recommend changing your password.</p>
-<<<<<<< HEAD
-                <p>If you have any questions, feel free to contact us.</p>
-=======
                 <p>If you have any questions, feel free to contact us at aralkademy.techsupp@gmail.com.</p>
->>>>>>> 6f837158
                 <p>Best regards,</p>
                 <p><strong>AralKademy Team</strong></p>
               </div>
