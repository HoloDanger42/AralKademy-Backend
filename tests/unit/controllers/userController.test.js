--- conflicted
+++ resolved
@@ -9,11 +9,7 @@
   let mockRes
   let loginUserSpy
   let getAllUsersSpy
-<<<<<<< HEAD
   let logoutUserSpy
-=======
-  let originalFetch
->>>>>>> fa553813
 
   beforeEach(() => {
     // Save original fetch
