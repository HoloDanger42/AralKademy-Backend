--- conflicted
+++ resolved
@@ -337,11 +337,7 @@
         include: [{
           model: mockUserModel,
           as: 'user',
-<<<<<<< HEAD
           attributes: ['id', 'first_name', 'middle_initial', 'last_name', 'email'],
-=======
-          attributes: ['id', 'first_name', 'middle_initial', 'last_name'],
->>>>>>> e0b45cc5
         }],
       })
       expect(mockLearnerModel.findAll).not.toHaveBeenCalled()
@@ -370,11 +366,7 @@
         include: [{
           model: mockUserModel,
           as: 'user',
-<<<<<<< HEAD
           attributes: ['id', 'first_name', 'middle_initial', 'last_name', 'email'],
-=======
-          attributes: ['id', 'first_name', 'middle_initial', 'last_name'],
->>>>>>> e0b45cc5
         }],
       })
       expect(mockStudentTeacherModel.findAll).not.toHaveBeenCalled()
@@ -407,11 +399,7 @@
         include: [{
           model: mockUserModel,
           as: 'user',
-<<<<<<< HEAD
-          attributes: ['id', 'first_name', 'middle_initial', 'last_name', 'email'],
-=======
-          attributes: ['id', 'first_name', 'middle_initial', 'last_name'],
->>>>>>> e0b45cc5
+          attributes: ['id', 'first_name', 'middle_initial', 'last_name', 'email'],        
         }],
       })
     })
